--- conflicted
+++ resolved
@@ -23,11 +23,8 @@
 use crate::ExpressionPlan;
 use crate::FilterPlan;
 use crate::HavingPlan;
-<<<<<<< HEAD
 use crate::JoinPlan;
-=======
 use crate::InsertIntoPlan;
->>>>>>> d1c85e3b
 use crate::LimitPlan;
 use crate::PlanNode;
 use crate::ProjectionPlan;
@@ -81,11 +78,8 @@
             PlanNode::Expression(plan) => self.rewrite_expression(plan),
             PlanNode::DropTable(plan) => self.rewrite_drop_table(plan),
             PlanNode::DropDatabase(plan) => self.rewrite_drop_database(plan),
-<<<<<<< HEAD
             PlanNode::Join(plan) => self.rewrite_join(plan)
-=======
             PlanNode::InsertInto(plan) => self.rewrite_insert_into(plan)
->>>>>>> d1c85e3b
         }
     }
 
@@ -213,13 +207,12 @@
         Ok(PlanNode::DropDatabase(plan.clone()))
     }
 
-<<<<<<< HEAD
     fn rewrite_join(&mut self, plan: &'plan JoinPlan) -> Result<PlanNode> {
         Ok(PlanNode::Join(plan.clone()))
-=======
+    }
+
     fn rewrite_insert_into(&mut self, plan: &'plan InsertIntoPlan) -> Result<PlanNode> {
         Ok(PlanNode::InsertInto(plan.clone()))
->>>>>>> d1c85e3b
     }
 }
 
